# VYaml


VYaml is a pure C# YAML 1.2 implementation, which is extra fast, low memory footprint with focued on .NET and Unity.

- The parser is heavily influenced by [yaml-rust](https://github.com/chyh1990/yaml-rust), and libyaml, yaml-cpp.
- Serialization interface/implementation heavily influenced by [Utf8Json](https://github.com/neuecc/Utf8Json), [MessagePack-CSharp](https://github.com/neuecc/MessagePack-CSharp), [MemoryPack](https://github.com/Cysharp/MemoryPack).

The reason VYaml is fast is it handles utf8 byte sequences directly with newface api set of C# (`System.Buffers.*`, etc).
In parsing, scalar values are pooled and no allocation occurs until `Scalar.ToString()`. This works with very low memory footprint and low performance overhead, in environments such as Unity.

![screenshot_benchmark_dotnet.png](./screenshots/screenshot_benchmark_dotnet.png)
![screenshot_benchmark_unity.png](./screenshots/screenshot_benchmark_unity.png)

Compared with [YamlDotNet](https://github.com/aaubry/YamlDotNet) (most popular yaml library in C#), basically 6x faster and about 1/50 heap allocations in some case.


## Currentry supported fetures

- Parser 
    - [YAML 1.2 mostly supported](#httpsyamlorgspec122)
- Deserialize
- Mainly focused on Unity
    - Only 2021.3 and higher (netstandard2.1 compatible)

## Most recent roadmap

- [ ] Support incremental source generator (Only Roslyn 4)
- Deserialize
<<<<<<< HEAD
=======
    - [ ] Support `Stream`
    - [ ] Custom formatter
>>>>>>> 9dda647f
    - [ ] Restrict max depth
    - [ ] Interface-typed and abstract class-typed objects
    - [ ] Specific constructor
- [ ] Serialize

## Installation

### NuGet

Require netstandard2.1 or later.

You can install the following nuget package.
https://www.nuget.org/packages/VYaml

```bash
dotnet add package VYaml
```

### Unity

Require Unity 2021.3 or later. 

#### Install via git url

You can add following url to Unity Package Manager.

```
https://github.com/hadashiA/VYaml.git?path=VYaml.Unity/Assets/VYaml#0.1.0
```

## Usage

### Deserialize

Define a struct or class to be serialized and annotate it with the `[YamlObject]` attribute and the partial keyword.

```csharp
using VYaml.Annotations;

[YamlObject]
public partial class Sample
{
    // By default, public fields and properties are serializable.
    public string A; // public field
    public string B { get; set; } // public property
    public string C { get; private set; } // public property (private setter)
    public string D { get; init; } // public property (init-only setter)

    // use `[YamlIgnore]` to remove target of a public member
    [YamlIgnore]
    public int PublicProperty2 => PublicProperty + PublicField;
}

```

Why partial is necessary ?
- VYaml uses [SourceGenerator](https://learn.microsoft.com/en-us/dotnet/csharp/roslyn-sdk/source-generators-overview) for metaprogramming, which supports automatic generation of partial declarations, sets to private fields.

The following yaml is deserializable to the above class `Sample`.

```yaml
a: hello
b: aaa
c: hoge
d: ddd
```

```csharp
using var stream = File.Open("/path/to/yaml");
var sample = await YamlSerializer.DeserializeAsync<Sample>(stream);

// Or 
// var yamlUtf8Bytes = File.ReadAllBytes("path/to/yaml");
// var sample = YamlSerializer.Deserialize<Sample>(yamlUtf8Bytes);
//
// Or
// var yamlUtf8Bytes = System.Text.Encofing.UTF8.GetBytes("<yaml string....>");
// var sample = YamlSerializer.Deserialize<Sample>(yamlUtf8Bytes);
```

```csharp
sample.A // #=> "hello"
sample.B // #=> "aaa"
sample.C // #=> "hoge"
sample.D // #=> "ddd"
```

#### Deserialize as `dynamic`

You can also deserialize into primitive `object` type implicitly.

``` csharp
var yaml = YamlSerializer.Deserialize<dynamic>(yamlUtf8Bytes);
```

```csharp
yaml["a"] // #=> "hello"
yaml["b"] // #=> "aaa"
yaml["c"] // #=> "hoge"
yaml["d"] // #=> "ddd"
```

#### Naming convention

:exclamation: By default, VYaml maps C# property names in lower camel case (e.g. `propertyName`) format to yaml keys.

You can customize this behaviour with `[YamlMember("name")]`

```csharp
[YamlObject]
public partial class Sample
{
    [YamlMember("foo-bar")]
    public int FooBar { get; init; }
}
```

#### Built-in supported types

These types can be serialized by default:

- .NET primitives (`byte`, `int`, `bool`, `char`, `double`, etc.)
- Any enum (Currently, only simple string representation)
- `string`, `decimal`, `Half`
- `TimeSpan`, `DateTime`
- `Guid`, `Uri`
- `T[]`
- `Nullable<>`
- `List<>`
- `Dictionary<,>`
- `IEnumerable<>`, `ICollection<>`, `IList<>`, `IReadOnlyCollection<>`, `IReadOnlyList<>`
- `IDictionary<,>`, `IReadOnlyDictionary<,>`

TODO: We plan add more.


## Low-Level API

### Parser

`YamlParser` struct provides access to the complete meta-information of yaml.


- `YamlParser.Read()` reads through to the next syntax on yaml. (If end of stream then return false.)
- `YamlParser.ParseEventType` indicates the state of the currently read yaml parsing result.
- How to access scalar value:
    - `YamlParser.GetScalarAs*` families take the result of converting a scalar at the current position to a specified type.
    - Or we can use `YamlParser.TryGetScalarAs*` style.
- How to access meta information:
    - `YamlParser.TryGetTag(out Tag tag)` 
    - `YamlParser.TryGetCurrentAnchor(out Anchor anchor)`

Basic example:

```csharp
using var parser = YamlParser.FromBytes(utf8Bytes);

// YAML contains more than one `Document`. 
// Here we skip to before first document content.
parser.SkipAfter(ParseEventType.DocumentStart);

// Scanning...
while (parser.Read())
{
    // If the current syntax is Scalar, 
    if (parser.CurrentEventType == ParseEventType.Scalar)
    {
        var intValue = parser.GetScalarAsInt32();
        var stringValue = parser.GetScalarAsString();
        // ...
        
        if (parser.TryGetCurrentTag(out var tag))
        {
            // Check for the tag...
        }
        
        if (parser.TryGetCurrentAnchor(out var anchor))
        {
            // Check for the anchor...
        }        
    }
    
    // If the current syntax is Sequence (Like a list in yaml)
    else if (parser.CurrentEventType == ParseEventType.SequenceStart)
    {
        // We can check for the tag...
        // We can check for the anchor...
        
        parser.Read(); // Skip SequenceStart

        // Read to end of sequence
        while (!parser.End && parser.CurrentEventType != ParseEventType.SequenceEnd)
        {
             // A sequence element may be a scalar or other...
             if (parser.CurrentEventType = ParseEventType.Scalar)
             {
                 // ...
             }
             // ...
             // ...
             else
             {
                 // We can skip current element. (It could be a scalar, or alias, sequence, mapping...)
                 parser.SkipCurrentNode();
             }
        }
        parser.Read(); // Skip SequenceEnd.
    }
    
    // If the current syntax is Mapping (like a Dictionary in yaml)
    else if (parser.CurrentEventType == ParseEventType.MappingStart)
    {
        // We can check for the tag...
        // We can check for the anchor...
        
        parser.Read(); // Skip MappingStart

        // Read to end of mapping
        while (!parser.End && parser.CurrentEventType != ParseEventType.MappingEnd)
        {
             // After Mapping start, key and value appear alternately.
             
             var key = parser.GetScalarAsString();  // if key is scalar
             var value = parser.GetScalarAsString(); // if value is scalar
             
             // Or we can skip current key/value. (It could be a scalar, or alias, sequence, mapping...)
             // parser.SkipCurrentNode(); // skip key
             // parser.SkipCurrentNode(); // skip value
        }
        parser.Read(); // Skip MappingEnd.
    }
    
    // Alias
    else if (parser.CurrentEventType == ParseEventType.Alias)
    {
        // If Alias is used, the previous anchors must be holded somewhere.
        // In the High level Deserialize API, `YamlDeserializationContext` does exactly this. 
    }
}
```

See [test code](https://github.com/hadashiA/VYaml/blob/master/VYaml.Tests/Parser/SpecTest.cs) for more information.
The above test covers various patterns for the order of `ParsingEvent`.

## Customize serialization behaviour

- `IYamlFormatter<T>` interface customize the serialization behaviour of a your particular type.
- `IYamlFormatterResolver` interface can customize how it searches for `IYamlFormatter<T>` at runtime.

TODO:


## YAML 1.2 spec support status

### Implicit primitive type conversion of scalar

The following is the default implicit type interpretation.

Basically, it follows YAML Core Schema.
https://yaml.org/spec/1.2.2/#103-core-schema

|Support|Regular expression|Resolved to type|
|:-----|:-------|:-------|
| :white_check_mark: | `null \| Null \| NULL \| ~` | null |
| :white_check_mark: | `/* Empty */` | null |
| :white_check_mark: | `true \| True \| TRUE \| false \| False \| FALSE` | boolean |
| :white_check_mark: | `[-+]? [0-9]+` | int  (Base 10) |
| :x: | `0o [0-7]+` | int (Base 8) |
| :white_check_mark: | `0x [0-9a-fA-F]+` | int (Base 16) |
| :white_check_mark: | `[-+]? ( \. [0-9]+ \| [0-9]+ ( \. [0-9]* )? ) ( [eE] [-+]? [0-9]+ )?` | float |
| :white_check_mark: | `[-+]? ( \.inf \| \.Inf \| \.INF )` | float (Infinity) |
| :white_check_mark: | `\.nan \| \.NaN \| \.NAN` | float (Not a number) |

### https://yaml.org/spec/1.2.2/

Following is the results of the [test](https://github.com/hadashiA/VYaml/blob/master/VYaml.Tests/Parser/SpecTest.cs) for the examples from the  [yaml spec page](https://yaml.org/spec/1.2.2/).

- 2.1. Collections
  - :white_check_mark: Example 2.1 Sequence of Scalars (ball players)
  - :white_check_mark: Example 2.2 Mapping Scalars to Scalars (player statistics)
  - :white_check_mark: Example 2.3 Mapping Scalars to Sequences (ball clubs in each league)
  - :white_check_mark: Example 2.4 Sequence of Mappings (players’ statistics)
  - :white_check_mark: Example 2.5 Sequence of Sequences
  - :white_check_mark: Example 2.6 Mapping of Mappings
- 2.2. Structures
  - :white_check_mark: Example 2.7 Two Documents in a Stream (each with a leading comment)
  - :white_check_mark: Example 2.8 Play by Play Feed from a Game
  - :white_check_mark: Example 2.9 Single Document with Two Comments
  - :white_check_mark: Example 2.10 Node for “Sammy Sosa” appears twice in this document
  - :white_check_mark: Example 2.11 Mapping between Sequences
  - :white_check_mark: Example 2.12 Compact Nested Mapping
- 2.3. Scalars
  - :white_check_mark: Example 2.13 In literals, newlines are preserved
  - :white_check_mark: Example 2.14 In the folded scalars, newlines become spaces
  - :white_check_mark: Example 2.15 Folded newlines are preserved for “more indented” and blank lines
  - :white_check_mark: Example 2.16 Indentation determines scope
  - :white_check_mark: Example 2.17 Quoted Scalars
  - :white_check_mark: Example 2.18 Multi-line Flow Scalars
- 2.4. Tags
  - :warning: Example 2.19 Integers
  - :white_check_mark: Example 2.20 Floating Point
  - :white_check_mark: Example 2.21 Miscellaneous
  - :white_check_mark: Example 2.22 Timestamps
  - :white_check_mark: Example 2.23 Various Explicit Tags
  - :white_check_mark: Example 2.24 Global Tags
  - :white_check_mark: Example 2.25 Unordered Sets
  - :white_check_mark: Example 2.26 Ordered Mappings
- 2.5. Full Length Example
  - :white_check_mark: Example 2.27 Invoice
  - :white_check_mark: Example 2.28 Log File
- 5.2. Character Encodings
  - :white_check_mark: Example 5.1 Byte Order Mark
  - :white_check_mark: Example 5.2 Invalid Byte Order Mark
- 5.3. Indicator Characters
  - :white_check_mark: Example 5.3 Block Structure Indicators
  - :white_check_mark: Example 5.4 Flow Collection Indicators
  - :white_check_mark: Example 5.5 Comment Indicator
  - :white_check_mark: Example 5.6 Node Property Indicators
  - :white_check_mark: Example 5.7 Block Scalar Indicators
  - :white_check_mark: Example 5.8 Quoted Scalar Indicators
  - :white_check_mark: Example 5.9 Directive Indicator
  - :white_check_mark: Example 5.10 Invalid use of Reserved Indicators
- 5.4. Line Break Characters
  - :white_check_mark: Example 5.11 Line Break Characters
  - :white_check_mark: Example 5.12 Tabs and Spaces
  - :white_check_mark: Example 5.13 Escaped Characters
  - :white_check_mark: Example 5.14 Invalid Escaped Characters
- 6.1. Indentation Spaces
  - :white_check_mark: Example 6.1 Indentation Spaces
  - :white_check_mark: Example 6.2 Indentation Indicators
- 6.2. Separation Spaces
  - :white_check_mark: Example 6.3 Separation Spaces
- 6.3. Line Prefixes
  - :white_check_mark: Example 6.4 Line Prefixes
- 6.4. Empty Lines
  - :white_check_mark: Example 6.5 Empty Lines
- 6.5. Line Folding
  - :white_check_mark: Example 6.6 Line Folding
  - :white_check_mark: Example 6.7 Block Folding
  - :white_check_mark: Example 6.8 Flow Folding
- 6.6. Comments
  - :white_check_mark: Example 6.9 Separated Comment
  - :white_check_mark: Example 6.10 Comment Lines
  - :white_check_mark: Example 6.11 Multi-Line Comments
- 6.7. Separation Lines
  - :white_check_mark: Example 6.12 Separation Spaces
- 6.8. Directives
  - :white_check_mark: Example 6.13 Reserved Directives
  - :white_check_mark: Example 6.14 “YAML” directive
  - :white_check_mark: Example 6.15 Invalid Repeated YAML directive
  - :white_check_mark: Example 6.16 “TAG” directive
  - :white_check_mark: Example 6.17 Invalid Repeated TAG directive
  - :white_check_mark: Example 6.18 Primary Tag Handle
  - :white_check_mark: Example 6.19 Secondary Tag Handle
  - :white_check_mark: Example 6.20 Tag Handles
  - :white_check_mark: Example 6.21 Local Tag Prefix
  - :white_check_mark: Example 6.22 Global Tag Prefix
- 6.9. Node Properties
  - :white_check_mark: Example 6.23 Node Properties
  - :white_check_mark: Example 6.24 Verbatim Tags
  - :white_check_mark: Example 6.25 Invalid Verbatim Tags
  - :white_check_mark: Example 6.26 Tag Shorthands
  - :white_check_mark: Example 6.27 Invalid Tag Shorthands
  - :white_check_mark: Example 6.28 Non-Specific Tags
  - :white_check_mark: Example 6.29 Node Anchors
- 7.1. Alias Nodes
  - :white_check_mark: Example 7.1 Alias Nodes
- 7.2. Empty Nodes
  - :x: Example 7.2 Empty Content
  - :white_check_mark: Example 7.3 Completely Empty Flow Nodes
- 7.3. Flow Scalar Styles
  - :white_check_mark: Example 7.4 Double Quoted Implicit Keys
  - :white_check_mark: Example 7.5 Double Quoted Line Breaks
  - :white_check_mark: Example 7.6 Double Quoted Lines
  - :white_check_mark: Example 7.7 Single Quoted Characters
  - :white_check_mark: Example 7.8 Single Quoted Implicit Keys
  - :white_check_mark: Example 7.9 Single Quoted Lines
  - :white_check_mark: Example 7.10 Plain Characters
  - :white_check_mark: Example 7.11 Plain Implicit Keys
  - :white_check_mark: Example 7.12 Plain Lines
- 7.4. Flow Collection Styles
  - :white_check_mark: Example 7.13 Flow Sequence
  - :white_check_mark: Example 7.14 Flow Sequence Entries
  - :white_check_mark: Example 7.15 Flow Mappings
  - :white_check_mark: Example 7.16 Flow Mapping Entries
  - :white_check_mark: Example 7.17 Flow Mapping Separate Values
  - :white_check_mark: Example 7.18 Flow Mapping Adjacent Values
  - :white_check_mark: Example 7.20 Single Pair Explicit Entry
  - :x: Example 7.21 Single Pair Implicit Entries
  - :white_check_mark: Example 7.22 Invalid Implicit Keys
  - :white_check_mark: Example 7.23 Flow Content
  - :white_check_mark: Example 7.24 Flow Nodes
- 8.1. Block Scalar Styles
  - :white_check_mark: Example 8.1 Block Scalar Header
  - :x: Example 8.2 Block Indentation Indicator
  - :white_check_mark: Example 8.3 Invalid Block Scalar Indentation Indicators
  - :white_check_mark: Example 8.4 Chomping Final Line Break
  - :white_check_mark: Example 8.5 Chomping Trailing Lines
  - :white_check_mark: Example 8.6 Empty Scalar Chomping
  - :white_check_mark: Example 8.7 Literal Scalar
  - :white_check_mark: Example 8.8 Literal Content
  - :white_check_mark: Example 8.9 Folded Scalar
  - :white_check_mark: Example 8.10 Folded Lines
  - :white_check_mark: Example 8.11 More Indented Lines
  - :white_check_mark: Example 8.12 Empty Separation Lines
  - :white_check_mark: Example 8.13 Final Empty Lines
  - :white_check_mark: Example 8.14 Block Sequence
  - :white_check_mark: Example 8.15 Block Sequence Entry Types
  - :white_check_mark: Example 8.16 Block Mappings
  - :white_check_mark: Example 8.17 Explicit Block Mapping Entries
  - :white_check_mark: Example 8.18 Implicit Block Mapping Entries
  - :white_check_mark: Example 8.19 Compact Block Mappings
  - :white_check_mark: Example 8.20 Block Node Types
  - :white_check_mark: Example 8.21 Block Scalar Nodes
  - :white_check_mark: Example 8.22 Block Collection Nodes

## Credits

VYaml is inspired by:

- [yaml-rust](https://github.com/chyh1990/yaml-rust)
- [Utf8Json](https://github.com/neuecc/Utf8Json), [MessagePack-CSharp](https://github.com/neuecc/MessagePack-CSharp), [MemoryPack](https://github.com/Cysharp/MemoryPack)

## Aurhor

@hadashiA

## License

MIT
<|MERGE_RESOLUTION|>--- conflicted
+++ resolved
@@ -27,11 +27,8 @@
 
 - [ ] Support incremental source generator (Only Roslyn 4)
 - Deserialize
-<<<<<<< HEAD
-=======
     - [ ] Support `Stream`
     - [ ] Custom formatter
->>>>>>> 9dda647f
     - [ ] Restrict max depth
     - [ ] Interface-typed and abstract class-typed objects
     - [ ] Specific constructor
